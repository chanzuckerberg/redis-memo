# frozen_string_literal: true

require_relative 'memoize_method'

# Hook into ActiveRecord to cache SQL queries and perform auto cache
# invalidation
module RedisMemo::MemoizeQuery
  require_relative 'memoize_query/cached_select'
  require_relative 'memoize_query/invalidation'
  require_relative 'memoize_query/model_callback'

  # Only editable columns will be used to create memos that are invalidatable
  # after each record save
  def memoize_table_column(*raw_columns, editable: true)
    RedisMemo::MemoizeQuery.using_active_record!(self)
<<<<<<< HEAD
    return if RedisMemo::DefaultOptions.disable_all
    return if RedisMemo::DefaultOptions.model_disabled_for_caching?(self)
=======
    return if ENV['REDIS_MEMO_DISABLE_ALL'] == 'true'
    return if ENV["REDIS_MEMO_DISABLE_#{table_name.upcase}"] == 'true'
>>>>>>> e555070e

    columns = raw_columns.map(&:to_sym).sort

    RedisMemo::MemoizeQuery.memoized_columns(self, editable_only: true) << columns if editable
    RedisMemo::MemoizeQuery.memoized_columns(self, editable_only: false) << columns

    RedisMemo::MemoizeQuery::ModelCallback.install(self)
    RedisMemo::MemoizeQuery::Invalidation.install(self)

    unless RedisMemo::DefaultOptions.disable_cached_select
      RedisMemo::MemoizeQuery::CachedSelect.install(ActiveRecord::Base.connection)
    end

    # The code below might fail due to missing DB/table errors
    columns.each do |column|
      next if columns_hash.include?(column.to_s)

      raise RedisMemo::ArgumentError.new("'#{name}' does not contain column '#{column}'")
    end

<<<<<<< HEAD
    unless RedisMemo::DefaultOptions.model_disabled_for_caching?(self)
      RedisMemo::MemoizeQuery::CachedSelect.enabled_models[self.table_name] = self
=======
    unless ENV["REDIS_MEMO_DISABLE_QUERY_#{table_name.upcase}"] == 'true'
      RedisMemo::MemoizeQuery::CachedSelect.enabled_models[table_name] = self
>>>>>>> e555070e
    end
  rescue ActiveRecord::NoDatabaseError, ActiveRecord::StatementInvalid
    # no-opts: models with memoize_table_column decleared might be loaded in
    # rake tasks that are used to create databases
  end

  def self.using_active_record!(model_class)
    unless using_active_record?(model_class)
      raise RedisMemo::ArgumentError.new("'#{model_class.name}' does not use ActiveRecord")
    end
  end

  def self.using_active_record?(model_class)
    model_class.respond_to?(:<) && model_class < ActiveRecord::Base
  end

  @@memoized_columns = Hash.new { |h, k| h[k] = [Set.new, Set.new] }

  def self.memoized_columns(model_or_table, editable_only: false)
    table = model_or_table.is_a?(Class) ? model_or_table.table_name : model_or_table
    @@memoized_columns[table.to_sym][editable_only ? 1 : 0]
  end

  # extra_props are considered as AND conditions on the model class
  def self.create_memo(model_class, **extra_props)
    using_active_record!(model_class)

    keys = extra_props.keys.sort
    if !keys.empty? && !memoized_columns(model_class).include?(keys)
      raise RedisMemo::ArgumentError.new("'#{model_class.name}' has not memoized columns: #{keys}")
    end

    extra_props.each do |key, value|
      # The data type is ensured by the database, thus we don't need to cast
      # types here for better performance
      column_name = key.to_s
      extra_props[key] =
        if model_class.defined_enums.include?(column_name)
          enum_mapping = model_class.defined_enums[column_name]
          # Assume a value is a converted enum if it does not exist in the
          # enum mapping
          (enum_mapping[value.to_s] || value).to_s
        else
          value.to_s
        end
    end

    RedisMemo::Memoizable.new(
      __redis_memo_memoize_query_table_name__: model_class.table_name,
      **extra_props,
    )
  end

  def self.invalidate_all(model_class)
    RedisMemo::Tracer.trace(
      'redis_memo.memoizable.invalidate_all',
      model_class.name,
    ) do
      RedisMemo::Memoizable.invalidate([model_class.redis_memo_class_memoizable])
    end
  end

  def self.invalidate(*records)
    RedisMemo::Memoizable.invalidate(
      records.map { |record| to_memos(record) }.flatten,
    )
  end

  def self.to_memos(record)
    # Invalidate memos with current values
    memos_to_invalidate = memoized_columns(record.class).map do |columns|
      props = {}
      columns.each do |column|
        props[column] = record.send(column)
      end

      create_memo(record.class, **props)
    end

    # Create memos with previous values if
    #  - there are saved changes
    #  - this is not creating a new record
    if !record.saved_changes.empty? && !record.saved_changes.include?(record.class.primary_key)
      previous_values = {}
      record.saved_changes.each do |column, (previous_value, _)|
        previous_values[column.to_sym] = previous_value
      end

      memoized_columns(record.class, editable_only: true).each do |columns|
        props = previous_values.slice(*columns)
        next if props.empty?

        # Fill the column values that have not changed
        columns.each do |column|
          next if props.include?(column)

          props[column] = record.send(column)
        end

        memos_to_invalidate << create_memo(record.class, **props)
      end
    end

    memos_to_invalidate
  end
end<|MERGE_RESOLUTION|>--- conflicted
+++ resolved
@@ -13,13 +13,8 @@
   # after each record save
   def memoize_table_column(*raw_columns, editable: true)
     RedisMemo::MemoizeQuery.using_active_record!(self)
-<<<<<<< HEAD
     return if RedisMemo::DefaultOptions.disable_all
     return if RedisMemo::DefaultOptions.model_disabled_for_caching?(self)
-=======
-    return if ENV['REDIS_MEMO_DISABLE_ALL'] == 'true'
-    return if ENV["REDIS_MEMO_DISABLE_#{table_name.upcase}"] == 'true'
->>>>>>> e555070e
 
     columns = raw_columns.map(&:to_sym).sort
 
@@ -40,13 +35,8 @@
       raise RedisMemo::ArgumentError.new("'#{name}' does not contain column '#{column}'")
     end
 
-<<<<<<< HEAD
     unless RedisMemo::DefaultOptions.model_disabled_for_caching?(self)
-      RedisMemo::MemoizeQuery::CachedSelect.enabled_models[self.table_name] = self
-=======
-    unless ENV["REDIS_MEMO_DISABLE_QUERY_#{table_name.upcase}"] == 'true'
       RedisMemo::MemoizeQuery::CachedSelect.enabled_models[table_name] = self
->>>>>>> e555070e
     end
   rescue ActiveRecord::NoDatabaseError, ActiveRecord::StatementInvalid
     # no-opts: models with memoize_table_column decleared might be loaded in
